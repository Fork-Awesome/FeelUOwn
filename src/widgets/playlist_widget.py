--- conflicted
+++ resolved
@@ -16,15 +16,9 @@
         super().__init__(parent)
         self.layout = QVBoxLayout()
 
-<<<<<<< HEAD
-        self.fold_animation = QPropertyAnimation(self, QByteArray())
-        self.spread_animation = QPropertyAnimation(self, QByteArray())
-        self.maximum_height = 500
-=======
         self.fold_animation = QPropertyAnimation(self, QByteArray(b'maximumHeight'))
         self.spread_animation = QPropertyAnimation(self, QByteArray(b'maximumHeight'))
         self.maximum_height = 800 # 大点，字不会挤到一起
->>>>>>> e57be087
 
         self.Qss = False
 
